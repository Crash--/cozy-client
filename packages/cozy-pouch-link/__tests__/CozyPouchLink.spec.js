--- conflicted
+++ resolved
@@ -1,7 +1,6 @@
 import CozyPouchLink from '../src'
 import CozyClient from 'cozy-client'
 import { TODO_SCHEMA, TODO_1, TODO_2, TODO_3, TODO_4 } from './fixtures'
-import PouchDB from 'pouchdb'
 import omit from 'lodash/omit'
 
 const mockClient = {
@@ -82,19 +81,12 @@
       expect(res).toMatchObject({
         data: [
           {
-<<<<<<< HEAD
             label: 'Build stuff',
             _type: TODO_DOCTYPE
           },
           {
             label: 'Run a semi-marathon',
             _type: TODO_DOCTYPE
-=======
-            label: 'Build stuff'
-          },
-          {
-            label: 'Run a semi-marathon'
->>>>>>> 5a33f43b
           }
         ],
         meta: {
